--- conflicted
+++ resolved
@@ -15,37 +15,19 @@
     strategy:
       fail-fast: false
       matrix:
-<<<<<<< HEAD
         job_name: ['linux', 'windows']
-=======
-        job_name: ['linux', 'linux_386', 'mac_amd64', 'mac_arm64', 'windows', 'other_os', 'go1.23']
->>>>>>> 401cf810
 
         include:
           - job_name: linux
             os: ubuntu-latest
             go: '>=1.24.0-rc.1'
             gotags: cmount
-<<<<<<< HEAD
             cgo: '0'
             build_flags: '-include "^(linux/amd64|linux/arm64|linux/arm-v7)"'
 
           - job_name: windows
             os: windows-latest
-            go: '>=1.23.0-rc.1'
-=======
-            build_flags: '-include "^linux/"'
-            check: true
-            quicktest: true
-            racequicktest: true
-            librclonetest: true
-            deploy: true
-
-          - job_name: linux_386
-            os: ubuntu-latest
             go: '>=1.24.0-rc.1'
-            goarch: 386
->>>>>>> 401cf810
             gotags: cmount
             cgo: '0'
             build_flags: '-include "^(windows/amd64|windows/arm64)"'
@@ -53,43 +35,16 @@
           
           - job_name: mac_amd64
             os: macos-latest
-            go: '>=1.24.0-rc.1'
+            go: '>=1.23.0-rc.1'
             gotags: 'cmount'
             build_flags: '-include "^darwin/amd64" -cgo'
 
           - job_name: mac_arm64
             os: macos-latest
-            go: '>=1.24.0-rc.1'
+            go: '>=1.23.0-rc.1'
             gotags: 'cmount'
             build_flags: '-include "^darwin/arm64" -cgo -macos-arch arm64 -cgo-cflags=-I/usr/local/include -cgo-ldflags=-L/usr/local/lib'
-<<<<<<< HEAD
-
-=======
-            deploy: true
-
-          - job_name: windows
-            os: windows-latest
-            go: '>=1.24.0-rc.1'
-            gotags: cmount
-            cgo: '0'
-            build_flags: '-include "^windows/"'
-            build_args: '-buildmode exe'
-            quicktest: true
-            deploy: true
-
-          - job_name: other_os
-            os: ubuntu-latest
-            go: '>=1.24.0-rc.1'
-            build_flags: '-exclude "^(windows/|darwin/|linux/)"'
-            compile_all: true
-            deploy: true
-
-          - job_name: go1.23
-            os: ubuntu-latest
-            go: '1.23'
-            quicktest: true
-            racequicktest: true
->>>>>>> 401cf810
+
 
     name: ${{ matrix.job_name }}
 
